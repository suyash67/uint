<<<<<<< HEAD
//! Support for the [`ark-ff`](https://crates.io/crates/ark-ff) crate 0.3
//! versions.
=======
//! Support for the [`ark-ff`](https://crates.io/crates/ark-ff) crate.

>>>>>>> 223c97ed
#![cfg(feature = "ark-ff")]
#![cfg_attr(docsrs, doc(cfg(feature = "ark-ff")))]

use crate::{ToFieldError, Uint};
use ark_ff_03::{biginteger::*, fields::models::*, PrimeField};

// FEATURE: Implement the `BigInteger` trait.

macro_rules! impl_from_ark {
    ($ark:ty, $bits:expr, $limbs:expr) => {
        impl From<$ark> for Uint<$bits, $limbs> {
            fn from(value: $ark) -> Self {
                Self::from_limbs(value.0)
            }
        }

        impl From<&$ark> for Uint<$bits, $limbs> {
            fn from(value: &$ark) -> Self {
                Self::from_limbs(value.0)
            }
        }

        impl From<Uint<$bits, $limbs>> for $ark {
            fn from(value: Uint<$bits, $limbs>) -> Self {
                Self(value.into_limbs())
            }
        }

        impl From<&Uint<$bits, $limbs>> for $ark {
            fn from(value: &Uint<$bits, $limbs>) -> Self {
                Self(value.into_limbs())
            }
        }
    };
}

impl_from_ark!(BigInteger64, 64, 1);
impl_from_ark!(BigInteger128, 128, 2);
impl_from_ark!(BigInteger256, 256, 4);
impl_from_ark!(BigInteger320, 320, 5);
impl_from_ark!(BigInteger384, 384, 6);
impl_from_ark!(BigInteger448, 448, 7);
impl_from_ark!(BigInteger768, 768, 12);
impl_from_ark!(BigInteger832, 832, 13);

macro_rules! impl_from_ark_field {
    ($field:ident, $params:ident, $bits:expr, $limbs:expr) => {
        impl<P: $params> From<$field<P>> for Uint<$bits, $limbs> {
            fn from(value: $field<P>) -> Self {
                value.into_repr().into()
            }
        }

        impl<P: $params> From<&$field<P>> for Uint<$bits, $limbs> {
            fn from(value: &$field<P>) -> Self {
                value.into_repr().into()
            }
        }

        impl<P: $params> TryFrom<Uint<$bits, $limbs>> for $field<P> {
            type Error = ToFieldError;

            fn try_from(value: Uint<$bits, $limbs>) -> Result<Self, ToFieldError> {
                Self::from_repr(value.into()).ok_or(ToFieldError::NotInField)
            }
        }

        impl<P: $params> TryFrom<&Uint<$bits, $limbs>> for $field<P> {
            type Error = ToFieldError;

            fn try_from(value: &Uint<$bits, $limbs>) -> Result<Self, ToFieldError> {
                Self::from_repr(value.into()).ok_or(ToFieldError::NotInField)
            }
        }
    };
}

impl_from_ark_field!(Fp64, Fp64Parameters, 64, 1);
impl_from_ark_field!(Fp256, Fp256Parameters, 256, 4);
impl_from_ark_field!(Fp320, Fp320Parameters, 320, 5);
impl_from_ark_field!(Fp384, Fp384Parameters, 384, 6);
impl_from_ark_field!(Fp448, Fp448Parameters, 448, 7);
impl_from_ark_field!(Fp768, Fp768Parameters, 768, 12);
impl_from_ark_field!(Fp832, Fp832Parameters, 832, 13);

#[cfg(test)]
mod tests {
    use super::*;
    use crate::aliases::U256;
    use ark_bn254_03::{Fq, FqParameters, Fr, FrParameters};
    use ark_ff_03::FpParameters;
    use proptest::proptest;

    macro_rules! test_roundtrip {
        ($ark:ty, $bits:expr, $limbs:expr) => {
            proptest!(|(value: Uint<$bits, $limbs>)| {
                let ark: $ark = value.into();
                let back: Uint<$bits, $limbs> = ark.into();
                assert_eq!(back, value);
            });
        }
    }

    #[test]
    fn test_roundtrip() {
        test_roundtrip!(BigInteger64, 64, 1);
        test_roundtrip!(BigInteger128, 128, 2);
        test_roundtrip!(BigInteger256, 256, 4);
        test_roundtrip!(BigInteger320, 320, 5);
        test_roundtrip!(BigInteger384, 384, 6);
        test_roundtrip!(BigInteger448, 448, 7);
        test_roundtrip!(BigInteger768, 768, 12);
        test_roundtrip!(BigInteger832, 832, 13);
    }

    #[test]
    fn test_fq_roundtrip() {
        let modulus: U256 = FqParameters::MODULUS.into();
        proptest!(|(value: U256)| {
            let value: U256 = value % modulus;
            let f: Fq = value.try_into().unwrap();
            let back: U256 = f.into();
            assert_eq!(back, value);
        });
    }

    #[test]
    fn test_fr_roundtrip() {
        let modulus: U256 = FrParameters::MODULUS.into();
        proptest!(|(value: U256)| {
            let value: U256 = value % modulus;
            let f: Fr = value.try_into().unwrap();
            let back: U256 = f.into();
            assert_eq!(back, value);
        });
    }
}<|MERGE_RESOLUTION|>--- conflicted
+++ resolved
@@ -1,10 +1,5 @@
-<<<<<<< HEAD
 //! Support for the [`ark-ff`](https://crates.io/crates/ark-ff) crate 0.3
-//! versions.
-=======
-//! Support for the [`ark-ff`](https://crates.io/crates/ark-ff) crate.
-
->>>>>>> 223c97ed
+//! version.
 #![cfg(feature = "ark-ff")]
 #![cfg_attr(docsrs, doc(cfg(feature = "ark-ff")))]
 
